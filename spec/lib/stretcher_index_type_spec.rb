require 'spec_helper'

describe Stretcher::IndexType do
  let(:server) { Stretcher::Server.new(ES_URL) }
  let(:index) { 
    i = server.index(:foo)
    i
  }
  let(:type) { 
    t = index.type(:bar) 
    t.delete_query(:match_all => {})
    index.refresh
    mapping = {"bar" => {"properties" => {"message" => {"type" => "string"}}}}
    t.put_mapping mapping
    t
  }

  it "should be existentially aware" do
    t = index.type(:existential)
    t.exists?.should be_false
    mapping = {"existential" => {"properties" => {"message" => {"type" => "string"}}}}
    t.put_mapping mapping
    t.exists?.should be_true
    t.get_mapping.should == mapping
  end

  describe "searching" do
    before do
      @doc = {:message => "hello"}
      type.put(123123, @doc)
      index.refresh
    end

    it "should search and find the right doc" do
      res = type.search({}, {:query => {:match => {:message => @doc[:message]}}})
      res.results.first.message.should == @doc[:message]
    end

    it "should build results when _source is not included in loaded fields" do
      res = type.search({}, {query: {match_all: {}}, fields: ['message']})
      res.results.first.message.should == @doc[:message]
    end
  end

  describe "put/get/delete" do
    before do
      @doc = {:message => "hello!"}
      @put_res = type.put(987, @doc)
    end

    it "should put correctly" do
      @put_res.should_not be_nil
    end
<<<<<<< HEAD
    
=======

    it "should post correctly" do
      type.post(@doc).should_not be_nil
    end

>>>>>>> 500e1ee8
    it "should get individual documents correctly" do
      type.get(987).message.should == @doc[:message]
    end

    it "should return nil when retrieving non-extant docs" do
      lambda {
        type.get(898323329)
      }.should raise_exception(Stretcher::RequestError::NotFound)
    end

    it "should get individual raw documents correctly" do
      res = type.get(987, true)
      res["_id"].should == "987"
      res["_source"].message.should == @doc[:message]
    end

    it "should update individual docs correctly" do
      type.update(987, :script => "ctx._source.message = 'Updated!'")
      type.get(987).message.should == 'Updated!'
    end

    it "should delete by query correctly" do
      type.delete_query("match_all" => {})
      index.refresh
      type.exists?(987).should be_false
    end

    it "should delete individual docs correctly" do
      type.exists?(987).should be_true
      type.delete(987)
      type.exists?(987).should be_false
    end
  end
end<|MERGE_RESOLUTION|>--- conflicted
+++ resolved
@@ -51,15 +51,11 @@
     it "should put correctly" do
       @put_res.should_not be_nil
     end
-<<<<<<< HEAD
-    
-=======
 
     it "should post correctly" do
       type.post(@doc).should_not be_nil
     end
 
->>>>>>> 500e1ee8
     it "should get individual documents correctly" do
       type.get(987).message.should == @doc[:message]
     end
