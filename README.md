# Stretcher

A concise, fast ElasticSearch client designed to reflect the actual elastic search API as closely as possible. Elastic search's API is complex, and mostly documented on the Elastic Search Guide. This client tries to stay out of your way more than others making advanced techniques easier to implement, and making debugging Elastic Search's sometimes cryptic errors easier.

# Features

* Cleanly matches up to elastic search's JSON api
* Efficiently re-uses connections on a per-server object basis (via net/http/persistent)
* Supports efficient bulk indexing operations
* Returns most responses in convenient Hashie::Mash form
* Configurable logging
* Pure, threadsafe, ruby

## Installation

Add this line to your application's Gemfile:

```ruby
gem 'stretcher'
```

## Usage

### Basic Usage

```ruby   
# First Create a server
server = Stretcher::Server.new('http://localhost:9200')
# Delete an index (in case you already have this one)
server.index(:foo).delete rescue nil
# Create an index
server.index(:foo).create(mappings: {tweet: {properties: {text: {type: 'string'}}}})
<<<<<<< HEAD
# Add some documents
30.times {|t| server.index(:foo).type(:tweet).put(t, {text: "Hello #{t}"}) }
=======
# Add a document
server.index(:foo).type(:tweet).put(123, {text: 'Hello'})
>>>>>>> 839b2786
# Retrieve a document
server.index(:foo).type(:tweet).get(3)
# => #<Hashie::Mash text="Hello 3">
# Perform a search (Returns a Stretcher::SearchResults instance)
res = server.index(:foo).search(size: 12, query: {match_all: {}})
res.class   # Stretcher::SearchResults
res.total   # => 30
res.results # => [#<Hashie::Mash _id="4" text="Hello 4">, ...]
res.facets  # => nil
res.raw     # => #<Hashie::Mash ...> Raw JSON from the search
```

### Block Syntax

```ruby
# A nested block syntax is also supported.
# with_server takes the same args as #new, but is amenable to blocks
Stretcher::Server.with_server('http://localhost:9200') {|srv|
  srv.index(:foo) {|idx|
    idx.type(:tweet) {|t| {exists: t.exists?, mapping: t.get_mapping} }
  } 
}
# => {:exists=>true, :mapping=>#<Hashie::Mash tweet=...>}
```

### Multi Search
    
```ruby
# Within a single index
server.index(:foo).msearch([{query: {match_all: {}}}])
# => Returns an array of Stretcher::SearchResults
# Across multiple indexes
server.msearch([{index: :foo}, {query: {match_all: {}}}])
# => Returns an array of Stretcher::SearchResults
```

### Bulk Indexing
    
```ruby
docs = [{"_type" => "tweet", "_id" => 91011, "text" => "Bulked"}]
server.index(:foo).bulk_index(docs)
```

### Rails Integration

Stretcher is a low level-client, but it was built as a part of a full suite of Rails integration tools.
While not yet open-sourced, you can read our detailed blog post: [integrating Stretcher with Rails](http://blog.andrewvc.com/elasticsearch-rails-stretcher-at-pose).

### Full Documentation

This README documents only part of stretcher's API. The full documentation for stretcher is available in its [full rdocs](http://rdoc.info/github/PoseBiz/stretcher/master/frames).

## Running Specs

Running the specs requires an operational Elastic Search server on http://localhost:9200.
The test suite is not to be trusted, don't count on your indexes staying around!

Specs may be run with `rake spec`

## Contributing

1. Fork it
2. Create your feature branch (`git checkout -b my-new-feature`)
3. Commit your changes (`git commit -am 'Add some feature'`)
4. Push to the branch (`git push origin my-new-feature`)
5. Create new Pull Request<|MERGE_RESOLUTION|>--- conflicted
+++ resolved
@@ -30,13 +30,8 @@
 server.index(:foo).delete rescue nil
 # Create an index
 server.index(:foo).create(mappings: {tweet: {properties: {text: {type: 'string'}}}})
-<<<<<<< HEAD
 # Add some documents
 30.times {|t| server.index(:foo).type(:tweet).put(t, {text: "Hello #{t}"}) }
-=======
-# Add a document
-server.index(:foo).type(:tweet).put(123, {text: 'Hello'})
->>>>>>> 839b2786
 # Retrieve a document
 server.index(:foo).type(:tweet).get(3)
 # => #<Hashie::Mash text="Hello 3">
